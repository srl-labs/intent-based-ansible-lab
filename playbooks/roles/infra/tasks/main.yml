--- conflicted
+++ resolved
@@ -37,13 +37,9 @@
     - network_instance
     - routing_policy
     - acl_filters
-<<<<<<< HEAD
+    - bfd
     - system
-  when: "item in intent"
-=======
-    - bfd
   when: intent is defined and item in intent
->>>>>>> 55660dcc
 
 - name: Generate itf descriptions
   when:
